#!/usr/bin/env python3
# -*- coding: utf-8 -*-
"""Pattern exploration and detection

Explore and detect patterns (loops, borders, centromeres, etc.) in Hi-C contact
maps with pattern matching.

Usage:
    chromovision detect <contact_maps> [<output>] [--kernels=None] [--loops]
                        [--borders] [--precision=4] [--iterations=auto]
                        [--inter FILE] [--output]

Arguments:
    -h, --help                  Display this help message.
    --version                   Display the program's current version.
    contact_maps                The Hi-C contact maps to detect patterns on, in
                                CSV format. File names must be separated by a
                                colon.
    -k None, kernels None       A custom kernel template to use, if not using
                                one of the presets. If not supplied, the
                                loops or borders option must be used.
                                [default: None]
    -L, --loops                 Whether to detect chromatin loops.
    -B, --borders               Whether to detect domain borders.
    -p 4, --precision 4         Precision threshold when assessing pattern
                                probability in the contact map. A lesser value
                                leads to potentially more detections, but more
                                false positives. [default: 4]
    -I FILE, --inter FILE       Use if the matrix contains multiple chromosomes.
                                Each line of FILE contains the start bin of a
                                chromosome. Only one matrix can be given when
                                using this option.
    -i auto, --iterations auto  How many iterations to perform after the first
                                template-based pass. Auto means iterations are
                                performed until convergence. [default: auto]
    -o, --output                Output directory to write the detected pattern
                                coordinates, agglomerated plots and matrix
                                images into.

"""

import numpy as np
import matplotlib.pyplot as plt
from scipy.signal import savgol_filter
import pathlib
<<<<<<< HEAD
import os, sys
=======
import itertools
>>>>>>> 93430ca6
import functools
import docopt
import warnings
from chromovision.version import __version__
import sys
import os
from chromovision import utils

MAX_ITERATIONS = 1

def pattern_detector(
    matrices,
    kernel,
    pattern_type="loops",
    precision=4.0,
    area=8,
    undetermined_percentage=1.0,
    labels=None,
    matrix_indices=None,
<<<<<<< HEAD
    nb_patterns=[],
    interchrom=False,
=======
    nb_patterns = []
>>>>>>> 93430ca6
):
    """Pattern detector
    
    Detect patterns by iterated kernel matching, and compute the resulting
    'agglomerated pattern' as matched on the matrices.
    
    Parameters
    ----------
    matrices : array_like
        The input matrices on which patterns are detected.
    kernel : array_like
        The initial template for pattern matching in the first pass.
    pattern_type : str, optional
        If set to "borders" or "loops", filtering is performed in order to
        remove spurious false positives (such as far-off loops or off-diagonal
        borders). Default is "loops".
    precision : float, optional
        Controls the amount of false positives. A higher precision means fewer
        detected patterns overall and fewer false positives. Default is 4.0.
    area : int, optional
        The window size of the agglomerated pattern. Default is 8.
    undetermined_percentage : float, optional
        How much missing data is tolerated in the pattern windows. Patterns
        with a percentage area above this parameter with only missing data are
        discarded. Default is 1., i.e. one percent.
    labels : str or list, optional
        The names of the matrices (typically matching chromosome names). If a
        string, it is assumed that only one matrix is supplied and that's its
        name, otherwise there should be as many names as matrices. Default is
        None, which assumes a simple numbering scheme.
    matrix_indices : array_like, optional
        A list containing a tuple of two arrays for each matrix. The two arrays
        contain the indices of detectable rows and columns. Default is None.
    interchrom : bool
        Whether the matrices include interchromosomal matrices.
    Returns
    -------
    detected_pattern : list
        A list of detected patterns in tuple form: (name, x, y, score).
    agglomerated_pattern : np.ndarray
        The 'agglomerated' (element-wise median) matrix of all patterns
        detected this way.
    """

    if isinstance(matrices, np.ndarray):
        matrix_list = [matrices]
    else:
        matrix_list = matrices

    if labels is None:
        labels = range(len(matrix_list))
    elif isinstance(labels, str):
        labels = [labels]

    pattern_windows = []  # list containing all pannel of detected patterns
    pattern_sums = np.zeros(
        (area * 2 + 1, area * 2 + 1)
    )  # sum of all detected patterns
    agglomerated_pattern = np.zeros(
        (area * 2 + 1, area * 2 + 1)
    )  # median of all detected patterns
    detected_patterns = []
    n_patterns = 0
    for matrix, name, indices in zip(matrix_list, labels, matrix_indices):
        nr = matrix.shape[0]
        nc = matrix.shape[1]
        res2 = utils.corrcoef2d(
            matrix, kernel, centered_p=False
        )  # !!  Here the pattern match  !!
        res2[np.isnan(res2)] = 0.0
        n2r = res2.shape[0]
        n2c = res2.shape[1]
        res_rescaled = np.zeros(np.shape(matrix))
        res_rescaled[
            np.ix_(range(int(area), n2r + int(area)), range(int(area), n2c + int(area)))
        ] = res2
        VECT_VALUES = np.reshape(res_rescaled, (1, nr * nc))
        VECT_VALUES = VECT_VALUES[0]
        thr = np.median(VECT_VALUES) + precision * np.std(VECT_VALUES)
        indices_max = np.where(res_rescaled > thr)
        indices_max = np.array(indices_max)
        res_rescaled = np.triu(res_rescaled)
        res_rescaled[(res_rescaled) < 0] = 0
        pattern_peak = utils.picker(res_rescaled, thr)
        if pattern_peak != "NA":
            if pattern_type == "loops":
                # Assume all loops are not found too far-off in the matrix
                if not interchrom:
                    ## NOTE: "Too far off" will depend on bin size here.
                    mask = np.array(abs(pattern_peak[:, 0] - pattern_peak[:, 1])) < 5000
                    pattern_peak = pattern_peak[mask, :]

                mask = np.array(abs(pattern_peak[:, 0] - pattern_peak[:, 1])) > 2
                pattern_peak = pattern_peak[mask, :]
            elif pattern_type == "borders":
                # Borders are always on the diagonal
                mask = np.array(abs(pattern_peak[:, 0] - pattern_peak[:, 1])) == 0
                pattern_peak = pattern_peak[mask, :]
            for l in pattern_peak:
                if l[0] in indices[0] and l[1] in indices[1]:
                    p1 = int(l[0])
                    p2 = int(l[1])
                    if p1 > p2:
                        p22 = p2
                        p2 = p1
                        p1 = p22
                    if (
                        p1 - area >= 0
                        and p1 + area + 1 < nr
                        and p2 - area >= 0
                        and p2 + area + 1 < nc
                    ):
                        window = matrix[
                            np.ix_(
                                range(p1 - area, p1 + area + 1),
                                range(p2 - area, p2 + area + 1),
                            )
                        ]
                        if (
                            len(window[window == 1.0])
                            < ((area * 2 + 1) ** 2) * undetermined_percentage / 100.0
                        ):  # there should not be many indetermined bins
                            n_patterns += 1
                            score = res_rescaled[l[0], l[1]]
                            detected_patterns.append((name, l[0], l[1], score))
                            pattern_sums += window
                            pattern_windows.append(window)
                        else:
                            detected_patterns.append((name, "NA", "NA", "NA"))
        else:
            detected_patterns.append((name, "NA", "NA", "NA"))

    # Computation of stats on the whole set - Agglomerated procedure :
    for i in range(0, area * 2 + 1):
        for j in range(0, area * 2 + 1):
            list_temp = []
            for el in range(1, len(pattern_windows)):
                list_temp.append(pattern_windows[el][i, j])
            agglomerated_pattern[i, j] = np.median(list_temp)

    nb_patterns = len(pattern_windows)
    return detected_patterns, agglomerated_pattern, nb_patterns


border_detector = functools.partial(
    pattern_detector, pattern_type="borders", undetermined_percentage=20.0
)

loop_detector = functools.partial(
    pattern_detector, pattern_type="loops", undetermined_percentage=1.0
)

PATTERN_DISPATCHER = {"loops": loop_detector, "borders": border_detector}
chromo_dir = os.path.dirname(os.path.dirname(os.path.abspath(__file__)))
PRESET_KERNEL_PATH = pathlib.Path(os.path.join(chromo_dir, "data"))


def load_kernels(pattern):
    """Load pattern kernels

    Look for one or several kernel file (in CSV format).

    Parameters
    ----------
    pattern : str
        The pattern type. Must be one of 'borders', 'loops' or 'centromeres',
        but partial matching is allowed.

    Returns
    -------
    pattern_kernels : list
        A list of array_likes corresponding to the loaded patterns.
    """

    pattern_path = pathlib.Path(pattern)
    if pattern in PATTERN_DISPATCHER.keys():
        pattern_globbing = PRESET_KERNEL_PATH.glob("*{}*".format(pattern))
    elif pattern_path.is_dir():
        pattern_globbing = pattern_path.glob("*")
    else:
        pattern_globbing = (pattern_path,)
    for kernel_file in pattern_globbing:
        yield np.loadtxt(kernel_file, dtype=np.float)


def explore_patterns(
    matrices,
    pattern_type="loops",
    custom_kernels=None,
    precision=4,
    iterations="auto",
    window=4,
    interchrom=None,
):
    """Explore patterns in a list of matrices

    Given a pattern type, attempt to detect that pattern in each matrix with
    confidence determined by the precision parameter. The detection is done
    in a multi-pass process:
    - First, pattern matching is done with the initial supplied kernels.
    - Then, an 'agglomerated' median pattern from all previously detected
    patterns is generated, and detection is done using this pattern for
    matching instead.
    - Repeat as needed or until convergence.

    Parameters
    ----------
    matrices : iterable
        A list (or similarly iterable object) of matrices to detect patterns
        on.
    pattern_type : file, str or pathlib.Path
        The type of pattern to detect. Must be one of 'borders', 'loops', or
        'centromeres', but partial matching is allowed. If it looks like a
        path, instead the file is loaded and used as a tempalte itself.
    precision : float, optional
        The confidence with which pattern attribution is performed. The lower,
        the more detected patterns, the more false positives. Default is 4.
    iterations : str or int, optional
        How many iterations after the first kernel-based pass to perform in
        order to detect more patterns. If set to 'auto', iterations are
        performed until no more patterns are detected from one pass to the
        next.
    window : int, optional
        The pattern window area. When a pattern is discovered in a previous
        pass, further detected patterns falling into that area are discarded.
    interchrom : array_like
        1D numpy array of ints containing the start position of each chromosome
        if the matrix contains multiple chromosome.

    Returns
    -------
    all_patterns : dict
        A dictionary in the form 'chromosome': list_of_coordinates_and_scores,
        and it is assumed that each matrix corresponds to a different
        chromosome. The chromosome string is determined by the matrix filename.
    agglomerated_patterns : list
        A list of agglomerated patterns after each pass.
    """

    # Dispatch detectors: the border detector has specificities while the
    # loop detector is more generic, so we use the generic one by default if
    # a pattern specific detector isn't implemented.
    my_pattern_detector = PATTERN_DISPATCHER.get(pattern_type, loop_detector)
    if custom_kernels is None:
        chosen_kernels = load_kernels(pattern_type)
    else:
        chosen_kernels = load_kernels(custom_kernels)

    # Init parameters for the while loop:
    #   - There's always at least one iteration (with the kernel)
    #   - Loop stops when the same number of patterns are detected after an
    #     iterations, or the max number of iterations has been specified and
    #     reached.
    #   - After the first pass, instead of the starting kernel the
    #     'agglomerated pattern' is used for pattern matching.

    all_patterns = set()
    hashed_neighborhoods = set()
    agglomerated_patterns = [list(chosen_kernels)]
    iteration_count = 0
    old_pattern_count, current_pattern_count = -1, 0
    list_current_pattern_count = []
    inter = False
    # Depending on matrix resolution, a pattern may be smeared over several
    # pixels. This trimming function ensures that there won't be many patterns
    # clustering around one location.

    def neigh_hash(coords, window):
        chromosome, pos1, pos2, _ = coords
        if pos1 == "NA" or pos2 == "NA":
            return "NA"
        else:
            return (chromosome, int(pos1) // window, int(pos2) // window)

    if interchrom is not None:
        if len(matrices) != 1:
            print("Warning: When using --inter, you must provide a single contact map")
            inter = True
        detrended_matrices, matrix_indices = utils.interchrom_wrapper(
            matrices[0], interchrom
        )
    else:
        # Get good indices ()
        matrix_indices = [utils.get_mat_idx(matrix) for matrix in matrices]
        scn_mat = [utils.scn_func(matrix, matrix_indices[i]) for i, matrix in enumerate(matrices)]
        detrended_matrices = [
            utils.detrend(matrix, idx) for idx, matrix in zip(matrix_indices, scn_mat)
        ]
    while old_pattern_count != current_pattern_count:

        if iteration_count >= MAX_ITERATIONS or (
            iterations != "auto" and iteration_count >= iterations
        ):
            break

        agglomerated_patterns.append([])
        old_pattern_count = current_pattern_count
        iteration_count += 1

        for kernel in agglomerated_patterns[-2]:
            (detected_coords, agglomerated_pattern, nb_patterns) = my_pattern_detector(
                detrended_matrices,
                kernel,
                precision=precision,
                matrix_indices=matrix_indices,
                interchrom=inter,
            )
            for new_coords in detected_coords:
                if neigh_hash(new_coords, window=window) not in hashed_neighborhoods:
                    chromosome, pos1, pos2, score = new_coords
                    if pos1 != "NA":
                        pos1 = int(pos1)
                    if pos2 != "NA":
                        pos2 = int(pos2)
                    all_patterns.add((chromosome, pos1, pos2, score))
                    hashed_neighborhoods.add(neigh_hash(new_coords, window=window))
            agglomerated_patterns[-1].append(agglomerated_pattern)
        current_pattern_count = nb_patterns
        list_current_pattern_count.append(current_pattern_count)

    return all_patterns, agglomerated_patterns, list_current_pattern_count


def pattern_plot(patterns, matrix, name=None, output=None):
    if name is None:
        name = 0
    if output is None:
        output = pathlib.Path()
    else:
        output = pathlib.Path(output)

    detectable = utils.get_mat_idx(matrix)
    matscn = utils.scn_func(matrix, detectable)
    plt.imshow(matscn ** 0.15, interpolation="none", cmap="afmhot_r")
    plt.title(name+1, fontsize=8)
    plt.colorbar()

<<<<<<< HEAD
    for pattern_type, all_patterns in patterns.items():
=======
    for pattern_type, all_patterns in patterns.items() :
>>>>>>> 93430ca6
        if pattern_type == "borders":
            for border in all_patterns:
                if border[0] != name:
                    continue
                if border[1] != "NA":
                    _, pos1, pos2, _ = border
                    plt.plot(pos1, pos2, "D", color="white", markersize=0.1)
        elif pattern_type == "loops":
            for loop in all_patterns:
                if loop[0] != name:
                    continue
                if loop[1] != "NA":
                    _, pos1, pos2, _ = loop
                    print(pos1, pos2)
                    plt.scatter(pos1, pos2, s=15, facecolors="none", edgecolors="blue")
    print(name)
    print(output)
    plt.savefig(str(name) + ".pdf2", dpi=100, format="pdf")
    plt.close("all")


def distance_plot(matrices, labels=None):

    if isinstance(matrices, np.ndarray):
        matrix_list = [matrices]
    else:
        matrix_list = matrices

    if labels is None:
        labels = range(len(matrix_list))
    elif isinstance(labels, str):
        labels = [labels]

    for matrix, name in zip(matrix_list, labels):
        dist = utils.distance_law(matrix)
        x = np.arange(0, len(dist))
        y = dist
        y[np.isnan(y)] = 0.0
        y_savgol = savgol_filter(y, window_length=17, polyorder=5)
        plt.plot(x, y, "o")
        plt.plot(x)
        plt.plot(x, y_savgol)
        plt.xlabel("Genomic distance")
        plt.ylabel("Contact frequency")
        plt.xlim(10 ** 0, 10 ** 3)
        plt.ylim(10 ** -5, 10 ** -1)
        plt.loglog()
        plt.title(name)
        plt.savefig(pathlib.Path(name) / ".pdf3", dpi=100, format="pdf")
        plt.close("all")

def write_results(patterns_to_plot, output):
    for pattern in patterns_to_plot:
        file_name=pattern+'.txt'
        file_path = output / file_name
        with file_path.open('w') as outf:
            for tup in sorted([tup for tup in patterns_to_plot[pattern] if 'NA' not in tup]):
                outf.write(' '.join(map(str, tup))+'\n')

def agglomerated_plot(agglomerated_pattern, name="agglomerated patterns", output=None):

    if output is None:
        output = pathlib.Path()

    plt.imshow(
        agglomerated_pattern, interpolation="none", vmin=0.0, vmax=2.0, cmap="seismic"
    )
    plt.colorbar()
    plt.title("Ag {}".format(name))
    plt.savefig(name + ".pdf", dpi=100, format="pdf")
    plt.close("all")

def write_results(patterns_to_plot, output):
    for pattern in patterns_to_plot:
        file_name=pattern+'.txt'
        file_path = output / file_name
        with file_path.open('w') as outf:
            for tup in sorted([tup for tup in patterns_to_plot[pattern] if 'NA' not in tup]):
                outf.write(' '.join(map(str, tup))+'\n')

def main():
    arguments = docopt.docopt(__doc__, version=__version__)

    contact_maps = arguments["<contact_maps>"].split(",")
    kernels = arguments["--kernels"]
    loops = arguments["--loops"]
    borders = arguments["--borders"]
    interchrom = arguments["--inter"]
    precision = float(arguments["--precision"])
    iterations = arguments["--iterations"]
    output = arguments["<output>"]
    list_current_pattern_count = []
    if not output:
        output = pathlib.Path()
    else:
        output = pathlib.Path(output)

    output.mkdir(exist_ok=True)

    try:
        iterations = int(iterations)
    except ValueError:
        if iterations != "auto":
            raise ValueError('Error! Iterations must be an integer or "auto"')

    patterns_to_explore = []
    if loops:
        patterns_to_explore.append("loops")
    if borders:
        patterns_to_explore.append("borders")
    if kernels:
        kernel_list = [k for k in kernels.split(",") if k]
    else:
        kernel_list = None

    patterns_to_plot = dict()
    agglomerated_to_plot = dict()
    loaded_maps = tuple(
        (np.loadtxt(contact_map) for contact_map in contact_maps if contact_map)
    )
    chroms = None
    if interchrom:
        interchrom = np.loadtxt(interchrom, dtype=np.int64)
        # Getting start and end coordinates of chromosomes
        chromend = np.append(interchrom[1:], loaded_maps[0].shape[0])
        chroms = np.vstack([interchrom, chromend]).T

    for pattern in patterns_to_explore:
        all_patterns, agglomerated_patterns, list_current_pattern_count = explore_patterns(
            loaded_maps,
            pattern,
            iterations=iterations,
            precision=precision,
            custom_kernels=kernel_list,
            interchrom=chroms,
        )
        if interchrom:
            # Get index of patterns in full genome matrix.
            all_patterns = (
                utils.get_inter_idx(pattern, chroms) for pattern in all_patterns
            )
            # all_patterns = map(utils.get_inter_idx, all_patterns)
        patterns_to_plot[pattern] = all_patterns
        agglomerated_to_plot[pattern] = agglomerated_patterns
<<<<<<< HEAD
=======
    print(patterns_to_plot)
    write_results(patterns_to_plot, output)
>>>>>>> 93430ca6
    base_names = (pathlib.Path(contact_map).name for contact_map in contact_maps)
    for i, matrix in enumerate(loaded_maps):
        pattern_plot(patterns_to_plot, matrix, output=output, name=i)
    for (pattern, agglomerated_iter_list) in agglomerated_to_plot.items():
        for i, agglomerated_iteration in enumerate(agglomerated_iter_list):
            for j, agglomerated_matrix in enumerate(agglomerated_iteration):
                my_name = "Agglomerated {} of {} patterns iteration {} kernel {}".format(
                    pattern, list_current_pattern_count[i - 1], i, j
                )
                agglomerated_plot(agglomerated_matrix, name=my_name, output=output)
    write_results(patterns_to_plot, output)
    
    return 0

if __name__ == "__main__":
    main()<|MERGE_RESOLUTION|>--- conflicted
+++ resolved
@@ -43,20 +43,16 @@
 import matplotlib.pyplot as plt
 from scipy.signal import savgol_filter
 import pathlib
-<<<<<<< HEAD
 import os, sys
-=======
-import itertools
->>>>>>> 93430ca6
 import functools
 import docopt
 import warnings
 from chromovision.version import __version__
-import sys
-import os
+
 from chromovision import utils
 
-MAX_ITERATIONS = 1
+MAX_ITERATIONS = 3
+
 
 def pattern_detector(
     matrices,
@@ -67,18 +63,14 @@
     undetermined_percentage=1.0,
     labels=None,
     matrix_indices=None,
-<<<<<<< HEAD
     nb_patterns=[],
     interchrom=False,
-=======
-    nb_patterns = []
->>>>>>> 93430ca6
 ):
     """Pattern detector
-    
+
     Detect patterns by iterated kernel matching, and compute the resulting
     'agglomerated pattern' as matched on the matrices.
-    
+
     Parameters
     ----------
     matrices : array_like
@@ -136,6 +128,7 @@
     )  # median of all detected patterns
     detected_patterns = []
     n_patterns = 0
+
     for matrix, name, indices in zip(matrix_list, labels, matrix_indices):
         nr = matrix.shape[0]
         nc = matrix.shape[1]
@@ -216,14 +209,9 @@
     nb_patterns = len(pattern_windows)
     return detected_patterns, agglomerated_pattern, nb_patterns
 
-
-border_detector = functools.partial(
-    pattern_detector, pattern_type="borders", undetermined_percentage=20.0
-)
-
-loop_detector = functools.partial(
-    pattern_detector, pattern_type="loops", undetermined_percentage=1.0
-)
+border_detector = functools.partial(pattern_detector, pattern_type="borders", undetermined_percentage=20.)
+
+loop_detector = functools.partial(pattern_detector, pattern_type="loops", undetermined_percentage=1.)
 
 PATTERN_DISPATCHER = {"loops": loop_detector, "borders": border_detector}
 chromo_dir = os.path.dirname(os.path.dirname(os.path.abspath(__file__)))
@@ -248,10 +236,10 @@
     """
 
     pattern_path = pathlib.Path(pattern)
-    if pattern in PATTERN_DISPATCHER.keys():
+    if pattern_path.is_dir():
+        pattern_globbing = pattern_path.glob("*")
+    elif pattern in PATTERN_DISPATCHER.keys():
         pattern_globbing = PRESET_KERNEL_PATH.glob("*{}*".format(pattern))
-    elif pattern_path.is_dir():
-        pattern_globbing = pattern_path.glob("*")
     else:
         pattern_globbing = (pattern_path,)
     for kernel_file in pattern_globbing:
@@ -316,6 +304,7 @@
     # loop detector is more generic, so we use the generic one by default if
     # a pattern specific detector isn't implemented.
     my_pattern_detector = PATTERN_DISPATCHER.get(pattern_type, loop_detector)
+
     if custom_kernels is None:
         chosen_kernels = load_kernels(pattern_type)
     else:
@@ -381,14 +370,17 @@
                 interchrom=inter,
             )
             for new_coords in detected_coords:
-                if neigh_hash(new_coords, window=window) not in hashed_neighborhoods:
+                if (
+                    neigh_hash(new_coords, window=window)
+                    not in hashed_neighborhoods
+                ):
                     chromosome, pos1, pos2, score = new_coords
                     if pos1 != "NA":
                         pos1 = int(pos1)
                     if pos2 != "NA":
                         pos2 = int(pos2)
                     all_patterns.add((chromosome, pos1, pos2, score))
-                    hashed_neighborhoods.add(neigh_hash(new_coords, window=window))
+                    hashed_neighborhoods.add(neigh_hash(new_coords, window=window) )
             agglomerated_patterns[-1].append(agglomerated_pattern)
         current_pattern_count = nb_patterns
         list_current_pattern_count.append(current_pattern_count)
@@ -407,14 +399,10 @@
     detectable = utils.get_mat_idx(matrix)
     matscn = utils.scn_func(matrix, detectable)
     plt.imshow(matscn ** 0.15, interpolation="none", cmap="afmhot_r")
-    plt.title(name+1, fontsize=8)
+    plt.title(name, fontsize=8)
     plt.colorbar()
 
-<<<<<<< HEAD
     for pattern_type, all_patterns in patterns.items():
-=======
-    for pattern_type, all_patterns in patterns.items() :
->>>>>>> 93430ca6
         if pattern_type == "borders":
             for border in all_patterns:
                 if border[0] != name:
@@ -428,11 +416,16 @@
                     continue
                 if loop[1] != "NA":
                     _, pos1, pos2, _ = loop
-                    print(pos1, pos2)
-                    plt.scatter(pos1, pos2, s=15, facecolors="none", edgecolors="blue")
+                    plt.scatter(
+                        pos1, pos2, s=15, facecolors="none", edgecolors="gold"
+                    )
     print(name)
     print(output)
-    plt.savefig(str(name) + ".pdf2", dpi=100, format="pdf")
+    plt.savefig(
+        str(name) + ".pdf2",
+        dpi=100,
+        format="pdf",
+    )
     plt.close("all")
 
 
@@ -480,20 +473,19 @@
         output = pathlib.Path()
 
     plt.imshow(
-        agglomerated_pattern, interpolation="none", vmin=0.0, vmax=2.0, cmap="seismic"
+        agglomerated_pattern,
+        interpolation="none",
+        vmin=0.,
+        vmax=2.,
+        cmap="seismic",
     )
     plt.colorbar()
     plt.title("Ag {}".format(name))
-    plt.savefig(name + ".pdf", dpi=100, format="pdf")
+    plt.savefig(
+        name + ".pdf", dpi=100, format="pdf"
+    )
     plt.close("all")
 
-def write_results(patterns_to_plot, output):
-    for pattern in patterns_to_plot:
-        file_name=pattern+'.txt'
-        file_path = output / file_name
-        with file_path.open('w') as outf:
-            for tup in sorted([tup for tup in patterns_to_plot[pattern] if 'NA' not in tup]):
-                outf.write(' '.join(map(str, tup))+'\n')
 
 def main():
     arguments = docopt.docopt(__doc__, version=__version__)
@@ -507,6 +499,7 @@
     iterations = arguments["--iterations"]
     output = arguments["<output>"]
     list_current_pattern_count = []
+
     if not output:
         output = pathlib.Path()
     else:
@@ -559,12 +552,10 @@
             # all_patterns = map(utils.get_inter_idx, all_patterns)
         patterns_to_plot[pattern] = all_patterns
         agglomerated_to_plot[pattern] = agglomerated_patterns
-<<<<<<< HEAD
-=======
     print(patterns_to_plot)
     write_results(patterns_to_plot, output)
->>>>>>> 93430ca6
     base_names = (pathlib.Path(contact_map).name for contact_map in contact_maps)
+
     for i, matrix in enumerate(loaded_maps):
         pattern_plot(patterns_to_plot, matrix, output=output, name=i)
     for (pattern, agglomerated_iter_list) in agglomerated_to_plot.items():
