--- conflicted
+++ resolved
@@ -281,35 +281,11 @@
         1D array containing indices of low interacting bins.
     -------
     """
-<<<<<<< HEAD
-    try:
-        _ = matrix.getformat()  # raises an AttributeError if matrix is dense
-        matrix = matrix.tolil()
-    except AttributeError:
-        if not isinstance(matrix, np.ndarray):
-            sys.stderr.write(
-                "ERROR: the matrix to get idx from is neither dense or sparse."
-            )
-            sys.exit(1)
-    finally:
-        # Sum raws and columns
-        sum_axis0 = np.array(matrix.sum(axis=0))
-        to_reshape = sum_axis0.shape
-        sum_axis1 = np.array(matrix.sum(axis=1)).reshape(to_reshape)
-        # Find poor interacting raws and columns
-        threshold_rows = np.median(sum_axis0) - 2.0 * np.std(sum_axis0)
-        threshold_cols = np.median(sum_axis1) - 2.0 * np.std(sum_axis1)
-        # Removal of poor interacting rows and columns
-        ind_rows = np.where(sum_axis0 > threshold_rows)[0]
-        ind_cols = np.where(sum_axis1 > threshold_cols)[0]
-        good_bins = (ind_rows, ind_cols)
-=======
     sum_bins = sum_mat_bins(matrix)
     # Find poor interacting raws and columns
     threshold_bins = np.median(sum_bins) - 2.0 * np.std(sum_bins)
     # Removal of poor interacting rows and columns
     good_bins = np.where(sum_bins > threshold_bins)[0]
->>>>>>> 97381f04
     return good_bins
 
 
