--- conflicted
+++ resolved
@@ -47,13 +47,8 @@
         # Group bins per chromosome
         chr_groups = df.groupby("chrom1")
         # Compute the number of bins in each chromosome and make a range (0 -> nbins)
-<<<<<<< HEAD
         start_per_chrom = chr_groups.apply(lambda g: np.array(range(g.shape[0])))
-=======
-        start_per_chrom = chr_groups.apply(
-            lambda g: np.array(range(g.shape[0]))
-        )
->>>>>>> b48f47e6
+
         # Concatenate ranges to have start values from 0 to n bins
         start_array = np.hstack(start_per_chrom)
         # Multiply start values by resolution to get base pair values
@@ -63,21 +58,7 @@
         # Make the same bins for second pairs (just a diagonal matrix then)
         df[["chrom2", "start2", "end2"]] = df[["chrom1", "start1", "end1"]]
         # Reorder columns
-<<<<<<< HEAD
         df = df[["chrom1", "start1", "end1", "chrom2", "start2", "end2", "contacts"]]
-=======
-        df = df[
-            [
-                "chrom1",
-                "start1",
-                "end1",
-                "chrom2",
-                "start2",
-                "end2",
-                "contacts",
-            ]
-        ]
->>>>>>> b48f47e6
         df.to_csv(self.tmp_path, sep="\t", header=None, index=False)
 
         # Load bedraph and check whether it was parsed correctly
@@ -185,34 +166,18 @@
             }
         )
         for dec in range(1, 5):
-<<<<<<< HEAD
             cio.write_patterns(tmp_coords, self.tmp_file, self.tmp_dir, dec=dec)
             obs_coords = pd.read_csv(self.tmp_path + "_out.txt", sep="\t")
             assert obs_coords.shape == tmp_coords.shape
             assert np.all(np.isclose(obs_coords.score, np.round(tmp_coords.score, dec)))
             os.unlink(self.tmp_path + "_out.txt")
-=======
-            cio.write_patterns(
-                tmp_coords, self.tmp_file, self.tmp_dir, dec=dec
-            )
-            obs_coords = pd.read_csv(self.tmp_path + ".txt", sep="\t")
-            assert obs_coords.shape == tmp_coords.shape
-            assert np.all(
-                np.isclose(obs_coords.score, np.round(tmp_coords.score, dec))
-            )
-            os.unlink(self.tmp_path + ".txt")
->>>>>>> b48f47e6
 
     def test_save_windows(self):
         """Check that windows around detected patterns can be saved to disk in JSON and npy."""
         tmp_wins = np.random.random((100, 9, 9))
         # Check whether legit windows can be saved and loaded in both formats
         cio.save_windows(tmp_wins, self.tmp_file, self.tmp_dir, format="json")
-<<<<<<< HEAD
         with open(self.tmp_path + "_out.json", "r") as jwin:
-=======
-        with open(self.tmp_path + ".json", "r") as jwin:
->>>>>>> b48f47e6
             w = json.load(jwin)
             # Loaded as a dict, check number of keys
             assert len(w.keys()) == 100
