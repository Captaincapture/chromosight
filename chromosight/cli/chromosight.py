--- conflicted
+++ resolved
@@ -95,16 +95,8 @@
     load_kernel_config,
 )
 from chromosight.utils.plotting import pattern_plot, pileup_plot
-<<<<<<< HEAD
 from chromosight.utils.detection import pattern_detector, pileup_patterns, remove_smears
 from chromosight.utils.preprocessing import resize_kernel
-=======
-from chromosight.utils.detection import (
-    pattern_detector,
-    pileup_patterns,
-    remove_smears,
-)
->>>>>>> b48f47e6
 
 
 def _override_kernel_config(param_name, param_value, param_type, config):
@@ -229,7 +221,6 @@
 
     hic_genome = HicGenome(mat_path, inter=interchrom, kernel_config=kernel_config)
 
-<<<<<<< HEAD
     ### 1: Process input signal
     #  Adapt size of kernel matrices based on the signal resolution
     if resize:
@@ -247,14 +238,6 @@
     # Split whole genome matrix into intra- and inter- sub matrices. Each sub
     # matrix is processed on the fly (obs / exp, trimming diagonals > max dist)
     hic_genome.make_sub_matrices()
-=======
-    hic_genome = HicGenome(
-        mat_path,
-        inter=interchrom,
-        kernel_config=kernel_config,
-        subsample=subsample,
-    )
->>>>>>> b48f47e6
 
     all_pattern_coords = []
     all_pattern_windows = []
